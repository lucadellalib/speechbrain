--- conflicted
+++ resolved
@@ -37,55 +37,29 @@
     replacements:
         $data_folder: !ref <data_folder>
 
-<<<<<<< HEAD
-generator: !new:speechbrain.nnet.Sequential
+generator: !new:speechbrain.nnet.containers.Sequential
     input_shape: [null, null, 1]
-    conv1: !name:speechbrain.nnet.Conv1d
+    conv1: !name:speechbrain.nnet.CNN.Conv1d
         out_channels: 32
         kernel_size: 11
     activation: !new:torch.nn.LeakyReLU
-    conv2: !name:speechbrain.nnet.Conv1d
+    conv2: !name:speechbrain.nnet.CNN.Conv1d
         out_channels: 1
         kernel_size: 11
     tanh: !new:torch.nn.Tanh
 
-discriminator: !new:speechbrain.nnet.Sequential
+discriminator: !new:speechbrain.nnet.containers.Sequential
     input_shape: [null, null, 1]
-    conv1: !name:speechbrain.nnet.Conv1d
+    conv1: !name:speechbrain.nnet.CNN.Conv1d
         out_channels: 32
         kernel_size: 11
         stride: 8
     activation: !new:torch.nn.LeakyReLU
-    conv2: !name:speechbrain.nnet.Conv1d
+    conv2: !name:speechbrain.nnet.CNN.Conv1d
         out_channels: 1
         kernel_size: 11
         stride: 8
     sigmoid: !new:torch.nn.Sigmoid
-=======
-generator: !new:speechbrain.nnet.containers.Sequential
-    - [null, null, 1]  # input_shape
-    - !name:speechbrain.nnet.CNN.Conv1d
-      out_channels: 32
-      kernel_size: 11
-    - !new:torch.nn.LeakyReLU
-    - !name:speechbrain.nnet.CNN.Conv1d
-      out_channels: 1
-      kernel_size: 11
-    - !new:torch.nn.Tanh
-
-discriminator: !new:speechbrain.nnet.containers.Sequential
-    - [null, null, 1]  # input_shape
-    - !name:speechbrain.nnet.CNN.Conv1d
-      out_channels: 32
-      kernel_size: 11
-      stride: 8
-    - !new:torch.nn.LeakyReLU
-    - !name:speechbrain.nnet.CNN.Conv1d
-      out_channels: 1
-      kernel_size: 11
-      stride: 8
-    - !new:torch.nn.Sigmoid
->>>>>>> df974e7b
 
 modules: {generator: !ref <generator>, discriminator: !ref <discriminator>}
 
