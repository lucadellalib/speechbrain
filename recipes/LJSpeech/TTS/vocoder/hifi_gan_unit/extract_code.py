"""
Apply K-means clustering over acoustic features to extract speech units for HiFi-GAN training.

Authors
 * Jarod Duret 2023
"""

import json
import logging
import pathlib as pl

<<<<<<< HEAD
import joblib
import numpy as np
=======
>>>>>>> 450b7a39
import torch
import torchaudio
from tqdm import tqdm

import speechbrain as sb
<<<<<<< HEAD
from speechbrain.dataio.dataio import load_pkl, save_pkl
from speechbrain.lobes.models.huggingface_transformers.wav2vec2 import Wav2Vec2
=======
from speechbrain.dataio.dataio import (
    load_pkl,
    save_pkl,
)
from speechbrain.lobes.models.huggingface_transformers import (
    hubert,
    wav2vec2,
    wavlm,
)
from speechbrain.lobes.models.huggingface_transformers.discrete_ssl import (
    DiscreteSSL,
)
>>>>>>> 450b7a39

OPT_FILE = "opt_ljspeech_extract_code.pkl"
TRAIN_JSON = "train.json"
VALID_JSON = "valid.json"
TEST_JSON = "test.json"

ENCODER_CLASSES = {
    "HuBERT": hubert.HuBERT,
    "Wav2Vec2": wav2vec2.Wav2Vec2,
    "WavLM": wavlm.WavLM,
}


def setup_logger():
    """Set up a logger with a log format and logging level."""
    log_format = "[%(asctime)s] [%(levelname)s]: %(message)s"
    logging.basicConfig(format=log_format, level=logging.INFO)
    logger = logging.getLogger(__name__)
    return logger


def get_device(use_cuda):
    """Determine and return the appropriate device for computation."""
    use_cuda = use_cuda and torch.cuda.is_available()
    print("\n" + "=" * 30)
    print("USE_CUDA SET TO: {}".format(use_cuda))
    print("CUDA AVAILABLE?: {}".format(torch.cuda.is_available()))
    print("=" * 30 + "\n")
    return torch.device("cuda" if use_cuda else "cpu")


def np_array(tensor):
    """Convert a Pytorch tensor to a Numpy array."""
    tensor = tensor.squeeze(0)
    tensor = tensor.detach().cpu()
    return tensor.numpy()


def skip(splits, save_folder, conf):
    """
    Detects if the ljspeech data_extraction has been already done.
    If the extraction has been done, we can skip it.

    Returns
    -------
    bool
        if True, the preparation phase can be skipped.
        if False, it must be done.
    """
    # Checking json files
    skip = True

    split_files = {
        "train": TRAIN_JSON,
        "valid": VALID_JSON,
        "test": TEST_JSON,
    }

    for split in splits:
        if not (save_folder / split_files[split]).exists():
            skip = False

    #  Checking saved options
    save_opt = save_folder / OPT_FILE
    if skip is True:
        if save_opt.is_file():
            opts_old = load_pkl(save_opt.as_posix())
            if opts_old == conf:
                skip = True
            else:
                skip = False
        else:
            skip = False
    return skip


def extract_ljspeech(
    data_folder,
    splits,
    kmeans_folder,
    kmeans_dataset,
    num_clusters,
    encoder_type,
    encoder_source,
    layer,
    save_folder,
    sample_rate=16000,
    skip_extract=False,
):
    """
    Extract speech units for HiFi-GAN training on the LJspeech datasets.

    Arguments
    ---------
    data_folder : str
        Path to the folder where the original LJspeech dataset is stored.
    splits : list
        List of splits to prepare.
    kmeans_folder: str
        Huggingface repository if that contains the pretrained kmean model.
    kmeans_dataset : str
        Name of the dataset that Kmeans model on HF repo is trained with.
    num_clusters:  (int)
        determine the number of clusters of the targeted kmeans models to be downloaded.
    encoder_type: str
        Name of the model used as feature extractor.
    encoder_source: str
        Url to the model used as feature extractor.
    layer: List[int] (default: [7]):
        Determine which layers of SSL should be used to extract information.
    save_folder: str
        Path to the folder where the speech units are stored.
    sample_rate: int
        LjSpeech dataset sample rate
    skip_extract: Bool
        If True, skip extraction.

    Example
    -------
    >>> from recipes.LJSpeech.TTS.vocoder.hifi_gan_unit.extract_code import extract_ljspeech
    >>> data_folder = 'data/LJspeech/'
    >>> splits = ['train', 'valid']
    >>> kmeans_folder = 'speechbrain/SSL_Quantization'
    >>> kmeans_dataset = LibriSpeech-100-360-500
    >>> encoder_type = 'HuBERT'
    >>> encoder_source = facebook/hubert-large-ll60k
    >>> layer = [7]
    >>> save_folder = 'save/'
    >>> extract_ljspeech(data_folder, splits, kmeans_folder, kmeans_filename, encoder_type, encoder_source, layer, save_folder)
    """
    logger = setup_logger()

    if skip_extract:
        return
    # Create configuration for easily skipping code extraction stage
    conf = {
        "data_folder": data_folder,
        "splits": splits,
        "save_folder": save_folder,
        "kmeans_folder": kmeans_folder,
        "encoder_type": encoder_type,
        "encoder_source": encoder_source,
        "layer": layer,
    }

    save_folder = pl.Path(save_folder)
    # Check if this phase is already done (if so, skip it)
    if skip(splits, save_folder, conf):
        logger.info("Skipping code extraction, completed in previous run.")
        return

    # Fetch device
    device = get_device(use_cuda=True)

    save_opt = save_folder / OPT_FILE
    data_folder = pl.Path(data_folder)
    save_path = save_folder / "savedir"
    code_folder = save_folder / "codes"
    code_folder.mkdir(parents=True, exist_ok=True)

    logger.info(f"Loading encoder: {encoder_source} ...")
    if encoder_type not in ENCODER_CLASSES:
        raise TypeError("Not a supported Encoder")

    encoder_class = ENCODER_CLASSES[encoder_type]
    encoder = encoder_class(
        source=encoder_source,
        save_path=save_path.as_posix(),
        output_norm=False,
        freeze=True,
        freeze_feature_extractor=True,
        apply_spec_augment=False,
        output_all_hiddens=True,
    ).to(device)

    discrete_encoder = DiscreteSSL(
        save_path=save_path.as_posix(),
        ssl_model=encoder,
        kmeans_dataset=kmeans_dataset,
        kmeans_repo_id=kmeans_folder,
        num_clusters=num_clusters,
        layers_num=layer,
    )

    for split in splits:
        dataset_path = data_folder / f"{split}.json"
        logger.info(f"Reading dataset from {dataset_path} ...")
        meta_json = json.load(open(dataset_path))
        for key in tqdm(meta_json.keys()):
            item = meta_json[key]
            wav = item["wav"]
            with torch.no_grad():
                info = torchaudio.info(wav)
                audio = sb.dataio.dataio.read_audio(wav)
                audio = torchaudio.transforms.Resample(
                    info.sample_rate,
                    sample_rate,
                )(audio)
                audio = audio.unsqueeze(0).to(device)
                deduplicates = [False for _ in layer]
                bpe_tokenizers = [None for _ in layer]
                tokens, _, _ = discrete_encoder(
                    audio,
                    SSL_layers=layer,
                    deduplicates=deduplicates,
                    bpe_tokenizers=bpe_tokenizers,
                )
                tokens = np_array(tokens.squeeze(0))
            np.save(code_folder / f"{key}.npy", tokens)

    logger.info("Extraction completed.")
    save_pkl(conf, save_opt)<|MERGE_RESOLUTION|>--- conflicted
+++ resolved
@@ -8,21 +8,15 @@
 import json
 import logging
 import pathlib as pl
-
-<<<<<<< HEAD
 import joblib
 import numpy as np
-=======
->>>>>>> 450b7a39
 import torch
 import torchaudio
 from tqdm import tqdm
 
 import speechbrain as sb
-<<<<<<< HEAD
 from speechbrain.dataio.dataio import load_pkl, save_pkl
 from speechbrain.lobes.models.huggingface_transformers.wav2vec2 import Wav2Vec2
-=======
 from speechbrain.dataio.dataio import (
     load_pkl,
     save_pkl,
@@ -35,7 +29,6 @@
 from speechbrain.lobes.models.huggingface_transformers.discrete_ssl import (
     DiscreteSSL,
 )
->>>>>>> 450b7a39
 
 OPT_FILE = "opt_ljspeech_extract_code.pkl"
 TRAIN_JSON = "train.json"
