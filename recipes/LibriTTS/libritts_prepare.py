--- conflicted
+++ resolved
@@ -5,10 +5,7 @@
  * Pradnya Kandarkar 2022
 """
 
-<<<<<<< HEAD
-=======
 from speechbrain.utils.data_utils import get_all_files
->>>>>>> 450b7a39
 import json
 import logging
 import os
@@ -18,13 +15,10 @@
 import torch
 import torchaudio
 from tqdm import tqdm
-<<<<<<< HEAD
 
 from speechbrain.inference.txt import GraphemeToPhoneme
 from speechbrain.utils.data_utils import download_file, get_all_files
-=======
 from speechbrain.inference.text import GraphemeToPhoneme
->>>>>>> 450b7a39
 from speechbrain.utils.text_to_sequence import _g2p_keep_punctuations
 
 logger = logging.getLogger(__name__)
