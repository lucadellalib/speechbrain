<<<<<<< HEAD
"""An approximation of the SpecAugment algorithm, carried out in the time domain.
=======
"""
Combinations of processing algorithms to implement common augmentations.

Examples:
 * SpecAugment
 * Environmental corruption (noise, reverberation)
>>>>>>> f73465d4

Authors
 * Peter Plantinga 2020
 * Jianyuan Zhong 2020
"""
import os
import torch
import torchaudio
import speechbrain as sb
from speechbrain.utils.data_utils import download_file
from speechbrain.processing.speech_augmentation import (
    SpeedPerturb,
    DropFreq,
    DropChunk,
    AddBabble,
    AddNoise,
    AddReverb,
)

torchaudio.set_audio_backend("sox_io")
OPENRIR_URL = "http://www.openslr.org/resources/28/rirs_noises.zip"


class SpecAugment(torch.nn.Module):
    """An implementation of SpecAugment algorithm.

    Reference:
        https://arxiv.org/abs/1904.08779

    Arguments
    ---------
    time_warp : bool
        Whether applying time warping.
    time_warp_window : int
        Time warp window.
    time_warp_mode : str
        Interpolation mode for time warping (default "bicubic").
    freq_mask : bool1
        Whether applying freq mask.
    freq_mask_width : int or tuple
        Freq mask width range.
    n_freq_mask : int
        Number of freq mask.
    time_mask : int
        Whether applying time mask.
    time_mask_width : int or tuple
        Time mask width range.
    n_time_mask : int
        Number of time mask.
    replace_with_zero : bool
<<<<<<< HEAD
        If True, replace masked value with 0, else replace masked value with mean of the input tensor.
=======
        if True, replace masked value with 0, else replace masked value
        with mean of the input tensor
>>>>>>> f73465d4

    Example
    -------
    >>> aug = SpecAugment()
    >>> a = torch.rand([8, 120, 80])
    >>> a = aug(a)
    >>> print(a.shape)
    torch.Size([8, 120, 80])
    """

    def __init__(
        self,
        time_warp=True,
        time_warp_window=5,
        time_warp_mode="bicubic",
        freq_mask=True,
        freq_mask_width=(0, 20),
        n_freq_mask=2,
        time_mask=True,
        time_mask_width=(0, 100),
        n_time_mask=2,
        replace_with_zero=True,
    ):
        super().__init__()
        assert (
            time_warp or freq_mask or time_mask
        ), "at least one of time_warp, time_mask, or freq_mask should be applied"

        self.apply_time_warp = time_warp
        self.time_warp_window = time_warp_window
        self.time_warp_mode = time_warp_mode

        self.freq_mask = freq_mask
        if isinstance(freq_mask_width, int):
            freq_mask_width = (0, freq_mask_width)
        self.freq_mask_width = freq_mask_width
        self.n_freq_mask = n_freq_mask

        self.time_mask = time_mask
        if isinstance(time_mask_width, int):
            time_mask_width = (0, time_mask_width)
        self.time_mask_width = time_mask_width
        self.n_time_mask = n_time_mask

        self.replace_with_zero = replace_with_zero

    def forward(self, x):
        if self.apply_time_warp:
            x = self.time_warp(x)
        if self.freq_mask:
            x = self.mask_along_axis(x, dim=2)
        if self.time_mask:
            x = self.mask_along_axis(x, dim=1)
        return x

    def time_warp(self, x):
        """Time warping with torch.nn.functional.interpolate
        """
        original_size = x.shape
        window = self.time_warp_window

        # 2d interpolation requires 4D or higher dimension tensors
        # x: (Batch, Time, Freq) -> (Batch, 1, Time, Freq)
        if x.dim() == 3:
            x = x.unsqueeze(1)

        time = x.shape[2]
        if time - window <= window:
            return x.view(*original_size)

        # compute center and corepoding window
        c = torch.randint(window, time - window, (1,))[0]
        w = torch.randint(c - window, c + window, (1,))[0] + 1

        left = torch.nn.functional.interpolate(
            x[:, :, :c],
            (w, x.shape[3]),
            mode=self.time_warp_mode,
            align_corners=True,
        )
        right = torch.nn.functional.interpolate(
            x[:, :, c:],
            (time - w, x.shape[3]),
            mode=self.time_warp_mode,
            align_corners=True,
        )

        x[:, :, :w] = left
        x[:, :, w:] = right

        return x.view(*original_size)

    def mask_along_axis(self, x, dim):
        """Mask along time or frequency axis.

        Arguments
        ---------
        x : tensor
            Input tensor.
        dim : int
            Corresponding dimension to mask.
        """
        original_size = x.shape
        if x.shape == 4:
            x = x.view(-1, x.shape[2], x.shape[3])

        batch, time, fea = x.shape

        if dim == 1:
            D = time
            n_mask = self.n_time_mask
            width_range = self.time_mask_width
        else:
            D = fea
            n_mask = self.n_freq_mask
            width_range = self.freq_mask_width

        mask_len = torch.randint(
            width_range[0], width_range[1], (batch, n_mask), device=x.device
        ).unsqueeze(2)

        mask_pos = torch.randint(
            0, max(1, D - mask_len.max()), (batch, n_mask), device=x.device
        ).unsqueeze(2)

        # compute masks
        arange = torch.arange(D, device=x.device).view(1, 1, -1)
        mask = (mask_pos <= arange) * (arange < (mask_pos + mask_len))
        mask = mask.any(dim=1)

        if dim == 1:
            mask = mask.unsqueeze(2)
        else:
            mask = mask.unsqueeze(1)

        if self.replace_with_zero:
            val = 0.0
        else:
            val = x.mean()

        x = x.masked_fill_(mask, val)
        return x.view(*original_size)


class TimeDomainSpecAugment(torch.nn.Module):
    """A time-domain approximation of the SpecAugment algorithm.

    This augmentation module implements three augmentations in
    the time-domain.

     1. Drop chunks of the audio (zero amplitude or white noise)
     2. Drop frequency bands (with band-drop filters)
     3. Speed peturbation (via resampling to slightly different rate)

    Arguments
    ---------
    perturb_prob : float from 0 to 1
        The probability that a batch will have speed perturbation applied.
    drop_freq_prob : float from 0 to 1
        The probability that a batch will have frequencies dropped.
    drop_chunk_prob : float from 0 to 1
        The probability that a batch will have chunks dropped.
    speeds : list of ints
        A set of different speeds to use to perturb each batch.
        See ``speechbrain.processing.speech_augmentation.SpeedPerturb``
    sample_rate : int
        Sampling rate of the input waveforms.
    drop_freq_count_low : int
        Lowest number of frequencies that could be dropped.
    drop_freq_count_high : int
        Highest number of frequencies that could be dropped.
    drop_chunk_count_low : int
        Lowest number of chunks that could be dropped.
    drop_chunk_count_high : int
        Highest number of chunks that could be dropped.
    drop_chunk_length_low : int
        Lowest length of chunks that could be dropped.
    drop_chunk_length_high : int
        Highest length of chunks that could be dropped.
    drop_chunk_noise_factor : float
        The noise factor used to scale the white noise inserted, relative to
        the average amplitude of the utterance. Default 0 (no noise inserted).

    Example
    -------
    >>> inputs = torch.randn([10, 16000])
    >>> feature_maker = TimeDomainSpecAugment(speeds=[80])
    >>> feats = feature_maker(inputs, torch.ones(10))
    >>> feats.shape
    torch.Size([10, 12800])
    """

    def __init__(
        self,
        perturb_prob=1.0,
        drop_freq_prob=1.0,
        drop_chunk_prob=1.0,
        speeds=[95, 100, 105],
        sample_rate=16000,
        drop_freq_count_low=0,
        drop_freq_count_high=3,
        drop_chunk_count_low=0,
        drop_chunk_count_high=5,
        drop_chunk_length_low=1000,
        drop_chunk_length_high=2000,
        drop_chunk_noise_factor=0,
    ):
        super().__init__()
        self.speed_perturb = SpeedPerturb(
            perturb_prob=perturb_prob, orig_freq=sample_rate, speeds=speeds,
        )
        self.drop_freq = DropFreq(
            drop_prob=drop_freq_prob,
            drop_count_low=drop_freq_count_low,
            drop_count_high=drop_freq_count_high,
        )
        self.drop_chunk = DropChunk(
            drop_prob=drop_chunk_prob,
            drop_count_low=drop_chunk_count_low,
            drop_count_high=drop_chunk_count_high,
            drop_length_low=drop_chunk_length_low,
            drop_length_high=drop_chunk_length_high,
            noise_factor=drop_chunk_noise_factor,
        )

    def forward(self, waveforms, lengths):
        """Returns the distorted waveforms.

        Arguments
        ---------
        waveforms : torch.Tensor
            The waveforms to distort
        """
        # Augmentation
        if self.training:
            with torch.no_grad():
                waveforms = self.speed_perturb(waveforms)
                waveforms = self.drop_freq(waveforms)
                waveforms = self.drop_chunk(waveforms, lengths)

        return waveforms


class EnvCorrupt(torch.nn.Module):
    """Environmental Corruptions for speech signals: noise, reverb, babble.

    Arguments
    ---------
    reverb_prob : float from 0 to 1
        The probability that each batch will have reverberation applied.
    babble_prob : float from 0 to 1
        The probability that each batch will have babble added.
    noise_prob : float from 0 to 1
        The probability that each batch will have noise added.
    openrir_folder : str
        If provided, download and prepare openrir to this location. The
        reverberation csv and noise csv will come from here unless overridden
        by the ``reverb_csv`` or ``noise_csv`` arguments.
    openrir_max_noise_len : float
        The maximum length in seconds for a noise segment from openrir. Only
        takes effect if ``openrir_folder`` is used for noises. Cuts longer
        noises into segments equal to or less than this length.
    reverb_csv : str
        A prepared csv file for loading room impulse responses.
    noise_csv : str
        A prepared csv file for loading noise data.
    noise_num_workers : int
        Number of workers to use for loading noises.
    babble_speaker_count : int
        Number of speakers to use for babble. Must be less than batch size.
    babble_snr_low : int
        Lowest generated SNR of reverbed signal to babble.
    babble_snr_high : int
        Highest generated SNR of reverbed signal to babble.
    noise_snr_low : int
        Lowest generated SNR of babbled signal to noise.
    noise_snr_high : int
        Highest generated SNR of babbled signal to noise.
    rir_scale_factor : float
        It compresses or dilates the given impulse response.
        If ``0 < rir_scale_factor < 1``, the impulse response is compressed
        (less reverb), while if ``rir_scale_factor > 1`` it is dilated
        (more reverb).

    Example
    -------
    >>> inputs = torch.randn([10, 16000])
    >>> corrupter = EnvCorrupt(babble_speaker_count=9)
    >>> feats = corrupter(inputs, torch.ones(10))
    """

    def __init__(
        self,
        reverb_prob=1.0,
        babble_prob=1.0,
        noise_prob=1.0,
        openrir_folder=None,
        openrir_max_noise_len=None,
        reverb_csv=None,
        noise_csv=None,
        noise_num_workers=0,
        babble_speaker_count=0,
        babble_snr_low=0,
        babble_snr_high=0,
        noise_snr_low=0,
        noise_snr_high=0,
        rir_scale_factor=1.0,
    ):
        super().__init__()

        # Download and prepare openrir
        if openrir_folder and (not reverb_csv or not noise_csv):
            open_reverb_csv = os.path.join(openrir_folder, "reverb.csv")
            open_noise_csv = os.path.join(openrir_folder, "noise.csv")
            _prepare_openrir(
                openrir_folder,
                open_reverb_csv,
                open_noise_csv,
                openrir_max_noise_len,
            )

            # Override if they aren't specified
            reverb_csv = reverb_csv or open_reverb_csv
            noise_csv = noise_csv or open_noise_csv

        # Initialize corrupters
        if reverb_csv is not None and reverb_prob > 0.0:
            self.add_reverb = AddReverb(
                reverb_prob=reverb_prob,
                csv_file=reverb_csv,
                rir_scale_factor=rir_scale_factor,
            )

        if babble_speaker_count > 0 and babble_prob > 0.0:
            self.add_babble = AddBabble(
                mix_prob=babble_prob,
                speaker_count=babble_speaker_count,
                snr_low=babble_snr_low,
                snr_high=babble_snr_high,
            )

        if noise_csv is not None and noise_prob > 0.0:
            self.add_noise = AddNoise(
                mix_prob=noise_prob,
                csv_file=noise_csv,
                num_workers=noise_num_workers,
                snr_low=noise_snr_low,
                snr_high=noise_snr_high,
            )

    def forward(self, waveforms, lengths):
        """Returns the distorted waveforms.

        Arguments
        ---------
        waveforms : torch.Tensor
            The waveforms to distort.
        """
        # Augmentation
        if self.training:
            with torch.no_grad():
                if hasattr(self, "add_reverb"):
                    try:
                        waveforms = self.add_reverb(waveforms, lengths)
                    except Exception:
                        pass
                if hasattr(self, "add_babble"):
                    waveforms = self.add_babble(waveforms, lengths)
                if hasattr(self, "add_noise"):
                    waveforms = self.add_noise(waveforms, lengths)

        return waveforms


def _prepare_openrir(folder, reverb_csv, noise_csv, max_noise_len):
    """Prepare the openrir dataset for adding reverb and noises.

    Arguments
    ---------
    folder : str
        The location of the folder containing the dataset.
    reverb_csv : str
        Filename for storing the prepared reverb csv.
    noise_csv : str
        Filename for storing the prepared noise csv.
    max_noise_len : float
        The maximum noise length in seconds. Noises longer
        than this will be cut into pieces.
    """

    # Download and unpack if necessary
    filepath = os.path.join(folder, "rirs_noises.zip")

    if not os.path.isdir(os.path.join(folder, "RIRS_NOISES")):
        download_file(OPENRIR_URL, filepath, unpack=True)
    else:
        download_file(OPENRIR_URL, filepath)

    # Prepare reverb csv if necessary
    if not os.path.isfile(reverb_csv):
        rir_filelist = os.path.join(
            folder, "RIRS_NOISES", "real_rirs_isotropic_noises", "rir_list"
        )
        _prepare_csv(folder, rir_filelist, reverb_csv)

    # Prepare noise csv if necessary
    if not os.path.isfile(noise_csv):
        noise_filelist = os.path.join(
            folder, "RIRS_NOISES", "pointsource_noises", "noise_list"
        )
        _prepare_csv(folder, noise_filelist, noise_csv, max_noise_len)


def _prepare_csv(folder, filelist, csv_file, max_length=None):
    """Iterate a set of wavs and write the corresponding csv file.

    Arguments
    ---------
    folder : str
        The folder relative to which the files in the list are listed.
    filelist : str
        The location of a file listing the files to be used.
    csvfile : str
        The location to use for writing the csv file.
    max_length : float
        The maximum length in seconds. Waveforms longer
        than this will be cut into pieces.
    """
    try:
        if sb.utils.distributed.if_main_process():
            with open(csv_file, "w") as w:
                w.write("ID,duration,wav,wav_format,wav_opts\n\n")
                for line in open(filelist):

                    # Read file for duration/channel info
                    filename = os.path.join(folder, line.split()[-1])
                    signal, rate = torchaudio.load(filename)

                    # Ensure only one channel
                    if signal.shape[0] > 1:
                        signal = signal[0].unsqueeze(0)
                        torchaudio.save(filename, signal, rate)

                    ID, ext = os.path.basename(filename).split(".")
                    duration = signal.shape[1] / rate

                    # Handle long waveforms
                    if max_length is not None and duration > max_length:
                        # Delete old file
                        os.remove(filename)
                        for i in range(int(duration / max_length)):
                            start = int(max_length * i * rate)
                            stop = int(
                                min(max_length * (i + 1), duration) * rate
                            )
                            new_filename = (
                                filename[: -len(f".{ext}")] + f"_{i}.{ext}"
                            )
                            torchaudio.save(
                                new_filename, signal[:, start:stop], rate
                            )
                            csv_row = (
                                f"{ID}_{i}",
                                str((stop - start) / rate),
                                new_filename,
                                ext,
                                "\n",
                            )
                            w.write(",".join(csv_row))
                    else:
                        w.write(
                            ",".join((ID, str(duration), filename, ext, "\n"))
                        )
    finally:
        sb.utils.distributed.ddp_barrier()<|MERGE_RESOLUTION|>--- conflicted
+++ resolved
@@ -1,13 +1,9 @@
-<<<<<<< HEAD
-"""An approximation of the SpecAugment algorithm, carried out in the time domain.
-=======
 """
 Combinations of processing algorithms to implement common augmentations.
 
 Examples:
  * SpecAugment
  * Environmental corruption (noise, reverberation)
->>>>>>> f73465d4
 
 Authors
  * Peter Plantinga 2020
@@ -58,12 +54,7 @@
     n_time_mask : int
         Number of time mask.
     replace_with_zero : bool
-<<<<<<< HEAD
         If True, replace masked value with 0, else replace masked value with mean of the input tensor.
-=======
-        if True, replace masked value with 0, else replace masked value
-        with mean of the input tensor
->>>>>>> f73465d4
 
     Example
     -------
