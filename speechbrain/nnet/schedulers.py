"""
Schedulers for updating hyperparameters (such as learning rate).

Authors
 * Mirco Ravanelli 2020
 * Peter Plantinga 2020
 * Loren Lugosch 2020
"""

import math
import torch
import logging

from speechbrain.utils import checkpoints

logger = logging.getLogger(__name__)


def update_learning_rate(optimizer, new_lr, param_group=None):
    """Change the learning rate value within an optimizer.

    Arguments
    ---------
    optimizer : torch.optim object
        Updates the learning rate for this optimizer.
    new_lr : float
        The new value to use for the learning rate.
    param_group : list of int
        The param group indices to update. If not provided, all groups updated.

    Example
    -------
    >>> from torch.optim import SGD
    >>> from speechbrain.nnet.linear import Linear
    >>> model = Linear(n_neurons=10, input_size=10)
    >>> optimizer = SGD(model.parameters(), lr=0.1)
    >>> update_learning_rate(optimizer, 0.2)
    >>> optimizer.param_groups[0]["lr"]
    0.2
    """
    # Iterate all groups if none is provided
    if param_group is None:
        groups = range(len(optimizer.param_groups))

    for i in groups:
        old_lr = optimizer.param_groups[i]["lr"]

        # Change learning rate if new value is different from old.
        if new_lr != old_lr:
            optimizer.param_groups[i]["lr"] = new_lr
            optimizer.param_groups[i]["prev_lr"] = old_lr
            logger.info("Changing lr from %.2g to %.2g" % (old_lr, new_lr))


@checkpoints.register_checkpoint_hooks
class NewBobScheduler:
    """Scheduler with new-bob technique, used for LR annealing.

    The learning rate is annealed based on the validation performance.
    In particular: if (past_loss-current_loss)/past_loss< impr_threshold:
    lr=lr * annealing_factor.

    Arguments
    ---------
    initial_value : float
        The initial hyperparameter value.
    annealing_factor : float
        It is annealing factor used in new_bob strategy.
    improvement_threshold : float
        It is the improvement rate between losses used to perform learning
        annealing in new_bob strategy.
    patient : int
        When the annealing condition is violated patient times,
        the learning rate is finally reduced.

    Example
    -------
    >>> scheduler = NewBobScheduler(initial_value=1.0)
    >>> scheduler(metric_value=10.0)
    (1.0, 1.0)
    >>> scheduler(metric_value=2.0)
    (1.0, 1.0)
    >>> scheduler(metric_value=2.5)
    (1.0, 0.5)
    """

    def __init__(
        self,
        initial_value,
        annealing_factor=0.5,
        improvement_threshold=0.0025,
        patient=0,
    ):
        self.hyperparam_value = initial_value
        self.annealing_factor = annealing_factor
        self.improvement_threshold = improvement_threshold
        self.patient = patient
        self.metric_values = []
        self.current_patient = self.patient

    def __call__(self, metric_value):
        """Returns the current and new value for the hyperparameter.

        Arguments
        ---------
        metric_value : int
            A number for determining whether to change the hyperparameter value.
        """
        old_value = new_value = self.hyperparam_value
        if len(self.metric_values) > 0:
            prev_metric = self.metric_values[-1]
            # Update value if improvement too small and patience is 0
            if prev_metric == 0:  # Prevent division by zero
                improvement = 0
            else:
                improvement = (prev_metric - metric_value) / prev_metric
            if improvement < self.improvement_threshold:
                if self.current_patient == 0:
                    new_value *= self.annealing_factor
                    self.current_patient = self.patient
                else:
                    self.current_patient -= 1

        # Store relevant info
        self.metric_values.append(metric_value)
        self.hyperparam_value = new_value

        return old_value, new_value

    @checkpoints.mark_as_saver
    def save(self, path):
        data = {
            "hyperparam_value": self.hyperparam_value,
            "metric_values": self.metric_values,
            "current_patient": self.current_patient,
        }
        torch.save(data, path)

    @checkpoints.mark_as_loader
    def load(self, path, end_of_epoch=False, device=None):
        del end_of_epoch  # Unused in this class
        del device  # Unused in here
        data = torch.load(path)
        self.hyperparam_value = data["hyperparam_value"]
        self.metric_values = data["metric_values"]
        self.current_patient = data["current_patient"]


class LinearScheduler:
    """Scheduler with linear annealing technique.

    The learning rate linearly decays over the specified number of epochs.

    Arguments
    ---------
    initial_value : float
        The value upon initialization.
    final_value : float
        The value used when the epoch count reaches ``epoch_count - 1``.
    epoch_count : int
        Number of epochs.

    Example
    -------
    >>> scheduler = LinearScheduler(1.0, 0.0, 4)
    >>> scheduler(current_epoch=1)
    (1.0, 0.666...)
    >>> scheduler(current_epoch=2)
    (0.666..., 0.333...)
    >>> scheduler(current_epoch=3)
    (0.333..., 0.0)
    >>> scheduler(current_epoch=4)
    (0.0, 0.0)
    """

    def __init__(self, initial_value, final_value, epoch_count):
        self.value_at_epoch = torch.linspace(
            initial_value, final_value, steps=epoch_count
        ).tolist()

    def __call__(self, current_epoch):
        """Returns the current and new value for the hyperparameter.

        Arguments
        ---------
        current_epoch : int
            Number of times the dataset has been iterated.
        """
        old_index = max(0, current_epoch - 1)
        index = min(current_epoch, len(self.value_at_epoch) - 1)
        return self.value_at_epoch[old_index], self.value_at_epoch[index]


class StepScheduler:
    """Learning rate scheduler with step annealing technique.

    The hyperparameter's value decays over the epochs with the
    selected ``epoch_decay`` factor.

    ``value = init_value * decay_factor ^ floor((1 + epoch) / decay_drop)``

    Arguments
    ---------
    initial_value : float
        Initial value for the hyperparameter being updated.
    decay_factor : float
        Factor multiplied with the initial_value
    decay_drop : float
        Annealing factor (the decay of the hyperparameter value is faster
        with higher ``decay_drop`` values).
    half_life: int
        A convenience parameter to set decay_factor such that the parameter
        will drop to half its value at the specified epoch. May not
        be used together with decay_factor or decay_drop

    Example
    -------
    >>> scheduler = StepScheduler(initial_value=1.0)
    >>> scheduler(current_epoch=1)
    (1.0, 0.5)
    >>> scheduler(current_epoch=2)
    (0.5, 0.5)
    >>> scheduler(current_epoch=3)
    (0.5, 0.25)
    """

    DEFAULT_DECAY_FACTOR = 0.5
    DEFAULT_DECAY_DROP = 2

    def __init__(
        self, initial_value, decay_factor=None, decay_drop=None, half_life=None
    ):
        self.initial_value = initial_value
        if half_life:
            if decay_factor or decay_drop:
                raise ValueError(
                    "half_life cannot be used together with decay_factor and decay_drop"
                )
            self.decay_factor = self._compute_half_life_decay_factor(half_life)
            self.decay_drop = 1.0
        else:
            self.decay_factor = decay_factor or self.DEFAULT_DECAY_FACTOR
            self.decay_drop = decay_drop or self.DEFAULT_DECAY_DROP

    def _compute_half_life_decay_factor(self, half_life):
        return math.exp(-math.log(2) / half_life)

    def __call__(self, current_epoch):
        """Returns current and new hyperparameter value.

        Arguments
        ---------
        current_epoch : int
            Number of times the dataset has been iterated.
        """
        current_value = self._compute_value(current_epoch - 1)
        next_value = self._compute_value(current_epoch)

        return current_value, next_value

    def _compute_value(self, current_epoch):
        return self.initial_value * math.pow(
            self.decay_factor,
            math.floor((1 + current_epoch) / self.decay_drop),
        )


@checkpoints.register_checkpoint_hooks
class NoamScheduler:
    """The is an implementation of the transformer's learning rate scheduler with warmup.
    Reference: https://arxiv.org/abs/1706.03762

    Note: this scheduler anneals the lr at each update of the model's weight,
    and n_steps must be saved for restarting.

    Arguments
    ---------
    lr_initial : float
        Initial learning rate (i.e. the lr used at epoch 0).
    n_warmup_steps : int
        numer of warm-up steps
    model_size : int
        size of transformer embed_dim. It is used to scale the maximum learning rate value reached
        by the scheduler. It is divided by model_size ** (0.5).
        If not specified the maximum learning rate value is instead multiplied by warmup_steps ** (0.5).

    Example
    -------
    >>> from speechbrain.nnet.linear import Linear
    >>> inp_tensor = torch.rand([1,660,3])
    >>> model = Linear(input_size=3, n_neurons=4)
    >>> optim = torch.optim.Adam(model.parameters(), lr=1)
    >>> output = model(inp_tensor)
    >>> scheduler =NoamScheduler(optim.param_groups[0]["lr"], 3)
    >>> curr_lr,next_lr=scheduler(optim)
    >>> optim.param_groups[0]["lr"]
    0.3333333333333333
    >>> curr_lr,next_lr=scheduler(optim)
    >>> optim.param_groups[0]["lr"]
    0.6666666666666666
    >>> curr_lr,next_lr=scheduler(optim)
    >>> optim.param_groups[0]["lr"]
    0.9999999999999999
    """

    def __init__(self, lr_initial, n_warmup_steps, model_size=None):
        self.lr_initial = lr_initial
        self.n_warmup_steps = n_warmup_steps
        self.current_lr = lr_initial
        self.losses = []
        self.n_steps = 0
        self.normalize = n_warmup_steps ** 0.5
        if model_size is not None:
            self.normalize = model_size ** (-0.5)

    def __call__(self, opt):
        """
        Arguments
        ---------
        opt : optimizer
            The optimizer to update using this scheduler.

        Returns
        -------
        current_lr : float
            The learning rate before the update.
        lr : float
            The learning rate after the update.
        """
        self.n_steps += 1

        current_lr = opt.param_groups[0]["lr"]

        lr = self.lr_initial * self._get_lr_scale()

        # Changing the learning rate within the optimizer
        for param_group in opt.param_groups:
            param_group["lr"] = lr

        self.current_lr = current_lr
        return current_lr, lr

    def _get_lr_scale(self):
        n_steps, n_warmup_steps = self.n_steps, self.n_warmup_steps
        return self.normalize * min(
            n_steps ** (-0.5), n_steps * n_warmup_steps ** (-1.5)
        )

    @checkpoints.mark_as_saver
    def save(self, path):
        data = {"losses": self.losses, "n_steps": self.n_steps}
        torch.save(data, path)

    @checkpoints.mark_as_loader
    def load(self, path, end_of_epoch=False, device=None):
        del end_of_epoch  # Unused in this class
        del device
        data = torch.load(path)
        self.losses = data["losses"]
        self.n_steps = data["n_steps"]


@checkpoints.register_checkpoint_hooks
class CyclicCosineScheduler:
    """The is an implementation of the Cyclic-Cosine learning rate scheduler with warmup.

    Reference:  https://openreview.net/pdf?id=BJYwwY9ll

    Note: this scheduler anneals the lr at each update of the model's weight,
    and n_steps must be saved for restarting.

    Arguments
    ---------
    lr_initial : float
        Initial learning rate (i.e. the lr used at epoch 0).
    n_warmup_steps : int
        Number of warm up steps.
    total_steps : int
        Total number of updating steps.

    Example
    -------
    >>> from speechbrain.nnet.linear import Linear
    >>> inp_tensor = torch.rand([1,660,3])
    >>> model = Linear(input_size=3, n_neurons=4)
    >>> optim = torch.optim.Adam(model.parameters(), lr=1)
    >>> output = model(inp_tensor)
    >>> scheduler =CyclicCosineScheduler(3, optim.param_groups[0]["lr"])
    >>> curr_lr,next_lr=scheduler(optim)
    >>> optim.param_groups[0]["lr"]
    0.9999999990130395
    >>> curr_lr,next_lr=scheduler(optim)
    >>> optim.param_groups[0]["lr"]
    0.9999999997532598
    >>> curr_lr,next_lr=scheduler(optim)
    >>> optim.param_groups[0]["lr"]
    1.0
    """

    def __init__(self, n_warmup_steps, lr_initial=None, total_steps=100000):
        self.n_warmup_steps = n_warmup_steps
        self.losses = []
        self.initial_lr = lr_initial
        self.current_lr = lr_initial
        self.total = total_steps

        self.n_steps = 0
        self.normalize = 1 / (n_warmup_steps * n_warmup_steps ** -1.5)

    def __call__(self, opt):
        """
        Arguments
        ---------
        opt : list of optimizers
            The optimizers to update using this scheduler.
        current_epoch : int
            Number of times the dataset has been iterated.
        current_loss : int
            A number for determining whether to change the learning rate.

        Returns
        -------
        current_lr : float
            The learning rate before the update.
        lr : float
            The learning rate after the update.
        """
        self.n_steps += 1

        if self.initial_lr is None:
            current_lr = opt.param_groups[0]["lr"]
        else:
            current_lr = self.current_lr

        lr = current_lr * self._get_lr_scale()

        # Changing the learning rate within the optimizer
        for param_group in opt.param_groups:
            param_group["lr"] = lr

        self.current_lr = current_lr
        return current_lr, lr

    def _get_lr_scale(self):
        n_steps, n_warmup_steps = self.n_steps, self.n_warmup_steps
        return 0.5 * (
            math.cos(math.pi * (n_steps - n_warmup_steps) / self.total) + 1
        )

    @checkpoints.mark_as_saver
    def save(self, path):
        data = {"losses": self.losses, "n_steps": self.n_steps}
        torch.save(data, path)

    @checkpoints.mark_as_loader
    def load(self, path, end_of_epoch=False, device=None):
        del end_of_epoch  # Unused in this class
        del device  # Unused here
        data = torch.load(path)
        self.losses = data["losses"]
        self.n_steps = data["n_steps"]


@checkpoints.register_checkpoint_hooks
class ReduceLROnPlateau:
    """Learning rate scheduler which decreases the learning rate if the loss
    function of interest gets stuck on a plateau, or starts to increase.
    The difference from NewBobLRScheduler is that, this one keeps a memory of
    the last step where do not observe improvement, and compares against that
    particular loss value as opposed to the most recent loss.

    Arguments
    ---------
    lr_min : float
        The minimum allowable learning rate.
    factor : float
        Factor with which to reduce the learning rate.
    patience : int
        How many epochs to wait before reducing the learning rate.

    Example
    -------
    >>> from torch.optim import Adam
    >>> from speechbrain.nnet.linear import Linear
    >>> inp_tensor = torch.rand([1,660,3])
    >>> model = Linear(n_neurons=10, input_size=3)
    >>> optim = Adam(lr=1.0, params=model.parameters())
    >>> output = model(inp_tensor)
    >>> scheduler = ReduceLROnPlateau(0.25, 0.5, 2, 1)
    >>> curr_lr,next_lr=scheduler([optim],current_epoch=1, current_loss=10.0)
    >>> curr_lr,next_lr=scheduler([optim],current_epoch=2, current_loss=11.0)
    >>> curr_lr,next_lr=scheduler([optim],current_epoch=3, current_loss=13.0)
    >>> curr_lr,next_lr=scheduler([optim],current_epoch=4, current_loss=14.0)
    >>> next_lr
    0.5
    """

    def __init__(
        self, lr_min=1e-8, factor=0.5, patience=2, dont_halve_until_epoch=65
    ):
        self.lr_min = lr_min
        self.factor = factor
        self.patience = patience
        self.patience_counter = 0
        self.losses = []
        self.dont_halve_until_epoch = dont_halve_until_epoch
        self.anchor = 99999

    def __call__(self, optim_list, current_epoch, current_loss):
        """
        Arguments
        ---------
        optim_list : list of optimizers
            The optimizers to update using this scheduler.
        current_epoch : int
            Number of times the dataset has been iterated.
        current_loss : int
            A number for determining whether to change the learning rate.

        Returns
        -------
        current_lr : float
            The learning rate before the update.
        next_lr : float
            The learning rate after the update.
        """
        for opt in optim_list:
            current_lr = opt.param_groups[0]["lr"]

            if current_epoch <= self.dont_halve_until_epoch:
                next_lr = current_lr
                self.anchor = current_loss
            else:
                if current_loss <= self.anchor:
                    self.patience_counter = 0
                    next_lr = current_lr
                    self.anchor = current_loss
                elif (
                    current_loss > self.anchor
                    and self.patience_counter < self.patience
                ):
                    self.patience_counter = self.patience_counter + 1
                    next_lr = current_lr
                else:
                    next_lr = current_lr * self.factor
                    self.patience_counter = 0

            # impose the lower bound
            next_lr = max(next_lr, self.lr_min)

        # Updating current loss
        self.losses.append(current_loss)

        return current_lr, next_lr

    @checkpoints.mark_as_saver
    def save(self, path):
        data = {
            "losses": self.losses,
            "anchor": self.anchor,
            "patience_counter": self.patience_counter,
        }
        torch.save(data, path)

    @checkpoints.mark_as_loader
    def load(self, path, end_of_epoch=False, device=None):
        del end_of_epoch  # Unused in this class
        del device  # Not used
        data = torch.load(path)
        self.losses = data["losses"]
        self.anchor = data["anchor"]
        self.patience_counter = data["patience_counter"]


class CyclicLRScheduler:
    """This implements a cyclical learning rate policy (CLR).
    The method cycles the learning rate between two boundaries with
    some constant frequency, as detailed in this paper (https://arxiv.org/abs/1506.01186).
    The amplitude of the cycle can be scaled on a per-iteration or
    per-cycle basis.

    This class has three built-in policies, as put forth in the paper.
    "triangular":
        A basic triangular cycle w/ no amplitude scaling.
    "triangular2":
        A basic triangular cycle that scales initial amplitude by half each cycle.
    "exp_range":
        A cycle that scales initial amplitude by gamma**(cycle iterations) at each
        cycle iteration.
    For more detail, please see the reference paper.

    Arguments
    ---------
    base_lr : float
        initial learning rate which is the
        lower boundary in the cycle.
    max_lr : float
        upper boundary in the cycle. Functionally,
        it defines the cycle amplitude (max_lr - base_lr).
        The lr at any cycle is the sum of base_lr
        and some scaling of the amplitude; therefore
        max_lr may not actually be reached depending on
        scaling function.
    step_size : int
        number of training iterations per
        half cycle. The authors suggest setting step_size
        2-8 x training iterations in epoch.
    mode : str
        one of {triangular, triangular2, exp_range}.
        Default 'triangular'.
        Values correspond to policies detailed above.
        If scale_fn is not None, this argument is ignored.
    gamma : float
        constant in 'exp_range' scaling function:
        gamma**(cycle iterations)
    scale_fn : lambda function
        Custom scaling policy defined by a single
        argument lambda function, where
        0 <= scale_fn(x) <= 1 for all x >= 0.
        mode parameter is ignored
    scale_mode : str
        {'cycle', 'iterations'}.
        Defines whether scale_fn is evaluated on
        cycle number or cycle iterations (training
        iterations since start of cycle). Default is 'cycle'.

    Example
    -------
    >>> from speechbrain.nnet.linear import Linear
    >>> inp_tensor = torch.rand([1,660,3])
    >>> model = Linear(input_size=3, n_neurons=4)
    >>> optim = torch.optim.Adam(model.parameters(), lr=1)
    >>> output = model(inp_tensor)
    >>> scheduler = CyclicLRScheduler(base_lr=0.1, max_lr=0.3, step_size=2)
    >>> scheduler.on_batch_end(optim)
    >>> optim.param_groups[0]["lr"]
    0.2
    >>> scheduler.on_batch_end(optim)
    >>> optim.param_groups[0]["lr"]
    0.3
    >>> scheduler.on_batch_end(optim)
    >>> optim.param_groups[0]["lr"]
    0.2
    """

    def __init__(
        self,
        base_lr=0.001,
        max_lr=0.006,
        step_size=2000.0,
        mode="triangular",
        gamma=1.0,
        scale_fn=None,
        scale_mode="cycle",
    ):
        super(CyclicLRScheduler, self).__init__()

        self.losses = []
        self.base_lr = base_lr
        self.max_lr = max_lr
        self.step_size = step_size
        self.mode = mode
        self.gamma = gamma
        if scale_fn is None:
            if self.mode == "triangular":
                self.scale_fn = lambda x: 1.0
                self.scale_mode = "cycle"
            elif self.mode == "triangular2":
                self.scale_fn = lambda x: 1 / (2.0 ** (x - 1))
                self.scale_mode = "cycle"
            elif self.mode == "exp_range":
                self.scale_fn = lambda x: gamma ** (x)
                self.scale_mode = "iterations"
        else:
            self.scale_fn = scale_fn
            self.scale_mode = scale_mode
        self.clr_iterations = 0.0

        self._reset()

    def _reset(self, new_base_lr=None, new_max_lr=None, new_step_size=None):
        """Resets cycle iterations.
        Optional boundary/step size adjustment.
        """
        if new_base_lr is not None:
            self.base_lr = new_base_lr
        if new_max_lr is not None:
            self.max_lr = new_max_lr
        if new_step_size is not None:
            self.step_size = new_step_size
        self.clr_iterations = 0.0

    def __call__(self, epoch):
        old_lr = self.current_lr
        new_lr = self.clr(self.clr_iterations + 1)

        return old_lr, new_lr

    def clr(self, clr_iterations):
        cycle = math.floor(1 + clr_iterations / (2 * self.step_size))
        x = abs(clr_iterations / self.step_size - 2 * cycle + 1)
        if self.scale_mode == "cycle":
            return self.base_lr + (self.max_lr - self.base_lr) * max(
                0, (1 - x)
            ) * self.scale_fn(cycle)
        else:
            return self.base_lr + (self.max_lr - self.base_lr) * max(
                0, (1 - x)
            ) * self.scale_fn(clr_iterations)

    def on_batch_end(self, opt):
        """
        Arguments
        ---------
        opt : optimizers
            The optimizers to update using this scheduler.
        """
        self.clr_iterations += 1

        lr = self.clr(self.clr_iterations)
        current_lr = opt.param_groups[0]["lr"]

        # Changing the learning rate within the optimizer
        for param_group in opt.param_groups:
            param_group["lr"] = lr

        self.current_lr = current_lr

    @checkpoints.mark_as_saver
    def save(self, path):
        data = {"losses": self.losses, "clr_iterations": self.clr_iterations}
        torch.save(data, path)

    @checkpoints.mark_as_loader
    def load(self, path, end_of_epoch=False, device=None):
        del end_of_epoch  # Unused in this class
        del device
        data = torch.load(path)
        self.losses = data["losses"]
        self.clr_iterations = data["clr_iterations"]


@checkpoints.register_checkpoint_hooks
<<<<<<< HEAD
class InverseSquareRootScheduler:
    """The Inverse Square Root Scheduler, as defined in the T5 paper
    https://arxiv.org/pdf/1910.10683.pdf

    Arguments
    ---------
    warmup_steps : int
        The number of steps over which the learning rate will be constant

    """

    def __init__(self, warmup_steps):
        self.warmup_steps = warmup_steps
        self.n_steps = 0

    def __call__(self, opt):
        """Returns current and new hyperparameter value.

        Arguments
        ---------
        current_epoch : int
            Number of times the dataset has been iterated.
=======
class IntervalScheduler:
    """A simple scheduler implementation that sets the learning rate to
    specific values after a specific number of steps has been reached.

    Arguments
    ---------
    intervals: list
        a list of dictionaries: {"steps": <number of steps>, "lr": the learning rate}
        'steps' indicates the global step count at which a given
        rate will apply

    Example
    -------
    >>> import torch
    >>> from speechbrain.nnet.schedulers import IntervalScheduler
    >>> from speechbrain.nnet.linear import Linear
    >>> model = Linear(input_size=3, n_neurons=4)
    >>> optim = torch.optim.Adam(model.parameters(), lr=1)
    >>> scheduler = IntervalScheduler(
    ...    intervals=[
    ...        {"steps": 2, "lr": 0.01},
    ...        {"steps": 5, "lr": 0.005},
    ...        {"steps": 9, "lr": 0.001}
    ...    ]
    ... )
    >>> optim.param_groups[0]["lr"]
    1
    >>> for _ in range(10):
    ...     pre, post = scheduler(optim)
    ...     print(f"{pre} -> {post}")
    1 -> 1
    1 -> 0.01
    0.01 -> 0.01
    0.01 -> 0.01
    0.01 -> 0.005
    0.005 -> 0.005
    0.005 -> 0.005
    0.005 -> 0.005
    0.005 -> 0.001
    0.001 -> 0.001
    """

    def __init__(self, intervals):
        self.intervals = intervals
        self.n_steps = 0
        self.losses = []
        self._compute_next()

    def __call__(self, opt):
        """
        Arguments
        ---------
        opt : optimizer
            The optimizer to update using this scheduler.

        Returns
        -------
        current_lr : float
            The learning rate before the update.
        lr : float
            The learning rate after the update.
>>>>>>> 184ff646
        """
        self.n_steps += 1

        current_lr = opt.param_groups[0]["lr"]

<<<<<<< HEAD
        lr = self._compute_value()
=======
        lr = self._get_lr(current_lr)
>>>>>>> 184ff646

        # Changing the learning rate within the optimizer
        for param_group in opt.param_groups:
            param_group["lr"] = lr

        self.current_lr = current_lr
        return current_lr, lr

<<<<<<< HEAD
    def _compute_value(self):
        return 1 / math.sqrt(max(self.warmup_steps, self.n_steps))

    @checkpoints.mark_as_saver
    def save(self, path):
        data = {"n_steps": self.n_steps}
=======
    def _compute_next(self):
        self._next_intervals = [
            interval
            for interval in self.intervals
            if interval["steps"] > self.n_steps
        ]

    def _get_lr(self, current_lr):
        lr = current_lr
        if self._next_intervals:
            next_interval = self._next_intervals[0]
            if self.n_steps >= next_interval["steps"]:
                lr = next_interval["lr"]
                del self._next_intervals[0]
        return lr

    @checkpoints.mark_as_saver
    def save(self, path):
        data = {"losses": self.losses, "n_steps": self.n_steps}
>>>>>>> 184ff646
        torch.save(data, path)

    @checkpoints.mark_as_loader
    def load(self, path, end_of_epoch=False, device=None):
        del end_of_epoch  # Unused in this class
        del device
        data = torch.load(path)
<<<<<<< HEAD
        self.n_steps = data["n_steps"]
=======
        self.losses = data["losses"]
        self.n_steps = data["n_steps"]
        self._compute_next()
>>>>>>> 184ff646
<|MERGE_RESOLUTION|>--- conflicted
+++ resolved
@@ -741,41 +741,15 @@
 
 
 @checkpoints.register_checkpoint_hooks
-<<<<<<< HEAD
-class InverseSquareRootScheduler:
-    """The Inverse Square Root Scheduler, as defined in the T5 paper
-    https://arxiv.org/pdf/1910.10683.pdf
-
-    Arguments
-    ---------
-    warmup_steps : int
-        The number of steps over which the learning rate will be constant
-
-    """
-
-    def __init__(self, warmup_steps):
-        self.warmup_steps = warmup_steps
-        self.n_steps = 0
-
-    def __call__(self, opt):
-        """Returns current and new hyperparameter value.
-
-        Arguments
-        ---------
-        current_epoch : int
-            Number of times the dataset has been iterated.
-=======
 class IntervalScheduler:
     """A simple scheduler implementation that sets the learning rate to
     specific values after a specific number of steps has been reached.
-
     Arguments
     ---------
     intervals: list
         a list of dictionaries: {"steps": <number of steps>, "lr": the learning rate}
         'steps' indicates the global step count at which a given
         rate will apply
-
     Example
     -------
     >>> import torch
@@ -819,24 +793,18 @@
         ---------
         opt : optimizer
             The optimizer to update using this scheduler.
-
         Returns
         -------
         current_lr : float
             The learning rate before the update.
         lr : float
             The learning rate after the update.
->>>>>>> 184ff646
         """
         self.n_steps += 1
 
         current_lr = opt.param_groups[0]["lr"]
 
-<<<<<<< HEAD
-        lr = self._compute_value()
-=======
         lr = self._get_lr(current_lr)
->>>>>>> 184ff646
 
         # Changing the learning rate within the optimizer
         for param_group in opt.param_groups:
@@ -845,14 +813,6 @@
         self.current_lr = current_lr
         return current_lr, lr
 
-<<<<<<< HEAD
-    def _compute_value(self):
-        return 1 / math.sqrt(max(self.warmup_steps, self.n_steps))
-
-    @checkpoints.mark_as_saver
-    def save(self, path):
-        data = {"n_steps": self.n_steps}
-=======
     def _compute_next(self):
         self._next_intervals = [
             interval
@@ -872,7 +832,6 @@
     @checkpoints.mark_as_saver
     def save(self, path):
         data = {"losses": self.losses, "n_steps": self.n_steps}
->>>>>>> 184ff646
         torch.save(data, path)
 
     @checkpoints.mark_as_loader
@@ -880,10 +839,56 @@
         del end_of_epoch  # Unused in this class
         del device
         data = torch.load(path)
-<<<<<<< HEAD
-        self.n_steps = data["n_steps"]
-=======
         self.losses = data["losses"]
         self.n_steps = data["n_steps"]
         self._compute_next()
->>>>>>> 184ff646
+
+
+@checkpoints.register_checkpoint_hooks
+class InverseSquareRootScheduler:
+    """The Inverse Square Root Scheduler, as defined in the T5 paper
+    https://arxiv.org/pdf/1910.10683.pdf
+    Arguments
+    ---------
+    warmup_steps : int
+        The number of steps over which the learning rate will be constant
+    """
+
+    def __init__(self, warmup_steps):
+        self.warmup_steps = warmup_steps
+        self.n_steps = 0
+
+    def __call__(self, opt):
+        """Returns current and new hyperparameter value.
+        Arguments
+        ---------
+        current_epoch : int
+            Number of times the dataset has been iterated.
+        """
+        self.n_steps += 1
+
+        current_lr = opt.param_groups[0]["lr"]
+
+        lr = self._compute_value()
+
+        # Changing the learning rate within the optimizer
+        for param_group in opt.param_groups:
+            param_group["lr"] = lr
+
+        self.current_lr = current_lr
+        return current_lr, lr
+
+    def _compute_value(self):
+        return 1 / math.sqrt(max(self.warmup_steps, self.n_steps))
+
+    @checkpoints.mark_as_saver
+    def save(self, path):
+        data = {"n_steps": self.n_steps}
+        torch.save(data, path)
+
+    @checkpoints.mark_as_loader
+    def load(self, path, end_of_epoch=False, device=None):
+        del end_of_epoch  # Unused in this class
+        del device
+        data = torch.load(path)
+        self.n_steps = data["n_steps"]