"""Core SpeechBrain code for running experiments.

Authors
 * Peter Plantinga 2020
"""

import os
import sys
import torch
import shutil
import logging
import inspect
import argparse
import subprocess
import ruamel.yaml
import speechbrain as sb
<<<<<<< HEAD
import torch.distributed as dist
import warnings
=======
>>>>>>> 0621b415
from io import StringIO
from datetime import date
from enum import Enum, auto
from tqdm.contrib import tqdm
from types import SimpleNamespace
from torch.nn import SyncBatchNorm
from torch.nn.parallel import DistributedDataParallel as DDP

logger = logging.getLogger(__name__)
DEFAULT_LOG_CONFIG = os.path.dirname(os.path.abspath(__file__))
DEFAULT_LOG_CONFIG = os.path.join(DEFAULT_LOG_CONFIG, "log-config.yaml")
torch._C._jit_set_profiling_executor(False)
torch._C._jit_set_profiling_mode(False)


def create_experiment_directory(
    experiment_directory,
    hyperparams_to_save=None,
    overrides={},
    log_config=DEFAULT_LOG_CONFIG,
    save_env_desc=True,
):
    """Create the output folder and relevant experimental files.

    Arguments
    ---------
    experiment_directory : str
        The place where the experiment directory should be created.
    hyperparams_to_save : str
        A filename of a yaml file representing the parameters for this
        experiment. If passed, references are resolved and the result is
        written to a file in the experiment directory called "hyperparams.yaml"
    overrides : dict
        A mapping of replacements made in the yaml file, to save in yaml.
    log_config : str
        A yaml filename containing configuration options for the logger.
    save_env_desc : bool
        If True, an environment state description is saved to the experiment
        directory, in a file called env.log in the experiment directory
    """
    if not os.path.isdir(experiment_directory):
        os.makedirs(experiment_directory)

    # Write the parameters file
    if hyperparams_to_save is not None:
        hyperparams_filename = os.path.join(
            experiment_directory, "hyperparams.yaml"
        )
        with open(hyperparams_to_save) as f:
            resolved_yaml = sb.resolve_references(f, overrides)
        with open(hyperparams_filename, "w") as w:
            print("# Generated %s from:" % date.today(), file=w)
            print("# %s" % os.path.abspath(hyperparams_to_save), file=w)
            print("# yamllint disable", file=w)
            shutil.copyfileobj(resolved_yaml, w)

    # Copy executing file to output directory
    module = inspect.getmodule(inspect.currentframe().f_back)
    if module is not None:
        callingfile = os.path.realpath(module.__file__)
        shutil.copy(callingfile, experiment_directory)

    # Log exceptions to output automatically
    log_file = os.path.join(experiment_directory, "log.txt")
    logger_overrides = {"handlers": {"file_handler": {"filename": log_file}}}
    sb.utils.logger.setup_logging(log_config, logger_overrides)
    sys.excepthook = _logging_excepthook

    # Log beginning of experiment!
    logger.info("Beginning experiment!")
    logger.info(f"Experiment folder: {experiment_directory}")
    commit_hash = subprocess.check_output(["git", "describe", "--always"])
    logger.debug("Commit hash: '%s'" % commit_hash.decode("utf-8").strip())

    # Save system description:
    if save_env_desc:
        description_str = sb.utils.logger.get_environment_description()
        with open(os.path.join(experiment_directory, "env.log"), "w") as fo:
            fo.write(description_str)


def _logging_excepthook(exc_type, exc_value, exc_traceback):
    """Interrupt exception raising to log the error."""
    logger.error("Exception:", exc_info=(exc_type, exc_value, exc_traceback))


def parse_arguments(arg_list):
    r"""Parse command-line arguments to the experiment.

    Arguments
    ---------
    arg_list: list
        a list of arguments to parse, most often from `sys.argv[1:]`

    Returns
    -------
    param_file : str
        The location of the parameters file.
    overrides : str
        The yaml-formatted overrides, to pass to ``load_extended_yaml``.

    Example
    -------
    >>> argv = ['hyperparams.yaml', '--seed', '10']
    >>> filename, overrides = parse_arguments(argv)
    >>> filename
    'hyperparams.yaml'
    >>> overrides
    'seed: 10\n'
    """
    parser = argparse.ArgumentParser(
        description="Run a SpeechBrain experiment",
    )
    parser.add_argument(
        "param_file",
        help="a yaml-formatted file using the extended YAML syntax "
        "defined by SpeechBrain.",
    )
    parser.add_argument(
        "--yaml_overrides",
        help="A yaml-formatted string representing a dictionary of "
        "overrides to the parameters in the param file. The keys of "
        "the dictionary can use dots to represent levels in the yaml "
        'hierarchy. For example: "{model.param1: value1}" would '
        "override the param1 parameter of the model node.",
    )
    parser.add_argument(
        "--output_folder",
        help="A folder for storing all experiment-related outputs.",
    )
    parser.add_argument(
        "--data_folder", help="A folder containing the data used for training",
    )
    parser.add_argument(
        "--save_folder",
        help="A folder for storing checkpoints that allow restoring "
        "progress for testing or re-starting training.",
    )
    parser.add_argument(
        "--seed",
        type=int,
        help="A random seed to reproduce experiments on the same machine",
    )
    parser.add_argument(
        "--log_config",
        help="A file storing the configuration options for logging",
    )
    parser.add_argument(
        "--rank", type=int, help="Rank of process in multiprocessing setup"
    )
    parser.add_argument("--device", help="The device to run the experiment on")
    parser.add_argument(
        "--multigpu_count", type=int, help="Number of gpus to run on"
    )
    parser.add_argument(
        "--multigpu_backend", help="data_parallel, ddp_nccl, ddp_gloo, ddp_mpi"
    )

    # Ignore items that are "None", they were not passed
    parsed_args = vars(parser.parse_args(arg_list))

    param_file = parsed_args["param_file"]
    del parsed_args["param_file"]

    # Convert yaml_overrides to dictionary
    yaml_overrides = ""
    if parsed_args["yaml_overrides"] is not None:
        yaml_overrides = parsed_args["yaml_overrides"]
        del parsed_args["yaml_overrides"]

    # Only return non-empty items
    items = {k: v for k, v in parsed_args.items() if v is not None}

    # Convert to string and append to overrides
    ruamel_yaml = ruamel.yaml.YAML()
    overrides = ruamel_yaml.load(yaml_overrides) or {}
    sb.utils.data_utils.recursive_update(overrides, items)
    yaml_stream = StringIO()
    ruamel_yaml.dump(overrides, yaml_stream)

    return param_file, yaml_stream.getvalue()


class Stage(Enum):
    """Simple enum to track stage of experiments."""

    TRAIN = auto()
    VALID = auto()
    TEST = auto()


class Brain:
    r"""Brain class abstracts away the details of data loops.

    The primary purpose of the `Brain` class is the implementation of
    the ``fit()`` method, which iterates epochs and datasets for the
    purpose of "fitting" a set of modules to a set of data.

    In order to use the ``fit()`` method, one should sub-class the ``Brain``
    class and override any methods for which the default behavior does not
    match the use case. For a simple use case (e.g. training a single model
    with a single dataset) the only methods that need to be overridden are:

    * ``compute_forward()``
    * ``compute_objectives()``

    The example below illustrates how overriding these two methods is done.

    For more complicated use cases, such as multiple modules that need to
    be updated, the following methods can be overridden:

    * ``fit_batch()``
    * ``evaluate_batch()``

    Arguments
    ---------
    modules : dict of str:torch.nn.Module pairs
        These modules are passed to the optimizier by default if they have
        trainable parameters, and will have train()/eval() called on them.
    opt_class : torch.optim class
        A torch optimizer constructor that has takes only the list of
        parameters (e.g. a lambda or partial function definition). By default,
        this will be passed all modules in ``modules`` at the
        beginning of the ``fit()`` method. This behavior can be changed
        by overriding the ``configure_optimizers()`` method.
    hparams : dict
        Each key:value pair should consist of a string key and a hyperparameter
        that is used within the overridden methods. These will
        be accessible via an ``hparams`` attribute, using "dot" notation:
        e.g. self.hparams.model(x)
    jit_module_keys : list of str
        keys from the dictionary passed to ``modules`` to compile with
        ``torch.jit.script``.
    checkpointer : speechbrain.Checkpointer
        By default, this will be used to load checkpoints, and will have the
        optimizer added to continue training if interrupted.
    device : str
        The location for performing computations.
    multigpu_count : int
        Number of GPUs to use for computation. With ``"data_parallel"``
        backend, ``fit()`` is run on one process and multiple GPUs. With one of
        the three ``ddp`` backends, ``fit()`` is run with one process per GPU.
    multigpu_backend : str
        one of {"ddp_nccl", "ddp_gloo", "ddp_mpi", "data_parallel"}
    auto_mix_prec: bool
        If True, automatic mixed-precision is used. Activate it only with cuda.
    gradient_clipping : float
        Default implementation of ``fit_batch()`` uses ``clip_grad_norm_``
    nonfinite_patience : int
        Number of times to ignore non-finite losses before stopping.

    Example
    -------
    >>> from torch.optim import SGD
    >>> class SimpleBrain(Brain):
    ...     def compute_forward(self, x, stage):
    ...         return self.modules.model(x)
    ...     def compute_objectives(self, predictions, targets, stage):
    ...         return torch.nn.functional.l1_loss(predictions, targets)
    >>> model = torch.nn.Linear(in_features=10, out_features=10)
    >>> brain = SimpleBrain({"model": model}, opt_class=lambda x: SGD(x, 0.1))
    >>> brain.fit(range(1), ([torch.rand(10, 10), torch.rand(10, 10)],))
    """

    def __init__(
        self, modules=None, opt_class=None, hparams=None, checkpointer=None,
    ):
        self.opt_class = opt_class
        self.checkpointer = checkpointer
        self.root_process = True

        # Arguments passed via the hparams dictionary
        brain_arg_defaults = {
            "device": "cpu",
            "multigpu_count": 0,
            "multigpu_backend": None,
            "jit_module_keys": None,
            "auto_mix_prec": False,
            "max_grad_norm": 5.0,
            "nonfinite_patience": 3,
            "progressbar": True,
        }
        for arg, default in brain_arg_defaults.items():
            if hparams is not None and arg in hparams:
                setattr(self, arg, hparams[arg])
            else:
                setattr(self, arg, default)

        # Put modules on the right device, accessible with dot notation
        self.modules = torch.nn.ModuleDict(modules).to(self.device)

        # Make hyperparams available with dot notation too
        if hparams is not None:
            self.hparams = SimpleNamespace(**hparams)

        # Automatic mixed precision init
        if self.auto_mix_prec:
            self.scaler = torch.cuda.amp.GradScaler()

        # List parameter count for the user
        total_params = sum(
            p.numel() for p in self.modules.parameters() if p.requires_grad
        )
        if total_params > 0:
            clsname = self.__class__.__name__
            fmt_num = sb.utils.logger.format_order_of_magnitude(total_params)
            logger.info(f"{fmt_num} trainable parameters in {clsname}")

        # Initialize ddp environment
        self.rank = os.environ.get("RANK")
        if self.multigpu_backend and self.multigpu_backend.startswith("ddp"):
            if self.rank is None:
                sys.exit(
                    "To use DDP backend, start your script with:\n\t"
                    "python -m speechbrain.ddp experiment.py hyperparams.yaml"
                )
            else:
                self.rank = int(self.rank)
            self.root_process = self.rank == 0

            # Use backend (without "ddp_") to initialize process group
            backend = self.multigpu_backend[4:]
            torch.distributed.init_process_group(
                backend=backend, world_size=self.multigpu_count, rank=self.rank
            )

            # force the models to start and remain synchronized
            torch.backends.cudnn.deterministic = True
            torch.backends.cudnn.benchmark = False

    def compute_forward(self, x, stage):
        """Forward pass, to be overridden by sub-classes.

        Arguments
        ---------
        x : torch.Tensor or list of tensors
            The input tensor or tensors for processing.
        stage : Stage
            The stage of the experiment: Stage.TRAIN, Stage.VALID, Stage.TEST

        Returns
        -------
        torch.Tensor
            A tensor representing the outputs after all processing is complete.
        """
        raise NotImplementedError

    def compute_objectives(self, predictions, targets, stage):
        """Compute loss, to be overridden by sub-classes.

        Arguments
        ---------
        predictions : torch.Tensor or list of tensors
            The output tensor or tensors to evaluate.
        targets : torch.Tensor or list of tensors
            The gold standard to use for evaluation.
        stage : Stage
            The stage of the experiment: Stage.TRAIN, Stage.VALID, Stage.TEST

        Returns
        -------
        loss : torch.Tensor
            A tensor with the computed loss
        """
        raise NotImplementedError

    def on_stage_start(self, stage, epoch=None):
        """Gets called when a stage starts.

        Useful for defining class variables used during the stage.

        Arguments
        ---------
        stage : Stage
            The stage of the experiment: Stage.TRAIN, Stage.VALID, Stage.TEST
        epoch : int
            The current epoch count.
        """
        pass

    def on_stage_end(self, stage, stage_loss, epoch=None):
        """Gets called at the end of a stage.

        Arguments
        ---------
        stage : Stage
            The stage of the experiment: Stage.TRAIN, Stage.VALID, Stage.TEST
        stage_loss : float
            The average loss over the completed stage.
        epoch : int
            The current epoch count.
        """
        pass

    def on_fit_start(self):
        """Gets called at the beginning of ``fit()``, on multiple processes
        if multigpu_count is more than 0 and backend is ddp.

        Default implementation compiles the jit modules, initializes
        optimizers, and loads the latest checkpoint to resume training.
        """
        # Run this *after* mp.spawn since jit modules cannot be pickled.
        self._compile_jit()

        # Wrap modules with parallel backend after jit
        self._wrap_multigpu()

        # Initialize optimizers after parameters are configured
        self.init_optimizers()

        # Load latest checkpoint to resume training if interrupted
        if self.checkpointer is not None:
            self.checkpointer.recover_if_possible(
                device=torch.device(self.device)
            )

    def init_optimizers(self):
        """Called during ``on_fit_start()``, initialize optimizers
        after parameters are fully configured (e.g. DDP, jit).

        The default implementation of this method depends on an optimizer
        class being passed at initialization that takes only a list
        of parameters (e.g. a lambda or a partial function definition).
        This creates a single optimizer that optimizes all trainable params.

        Override this class if there are multiple optimizers.
        """
        if self.opt_class is not None:
            self.optimizer = self.opt_class(self.modules.parameters())

            if self.checkpointer is not None:
                self.checkpointer.add_recoverable("optimizer", self.optimizer)

    def on_evaluate_start(self, max_key=None, min_key=None):
        """Gets called at the beginning of ``evaluate()``

        Default implementation loads the best-performing checkpoint for
        evaluation, based on stored metrics.

        Arguments
        ---------
        max_key : str
            Key to use for finding best checkpoint (higher is better).
            By default, passed to ``self.checkpointer.recover_if_possible()``.
        min_key : str
            Key to use for finding best checkpoint (lower is better).
            By default, passed to ``self.checkpointer.recover_if_possible()``.
        """

        # Recover best checkpoint for evaluation
        if self.checkpointer is not None:
            self.checkpointer.recover_if_possible(
                max_key=max_key,
                min_key=min_key,
                device=torch.device(self.device),
            )

    def fit_batch(self, batch):
        """Fit one batch, override to do multiple updates.

        The default impementation depends on a few methods being defined
        with a particular behavior:

        * ``compute_forward()``
        * ``compute_objectives()``

        Also depends on having optimizers passed at initialization.

        Arguments
        ---------
        batch : list of torch.Tensors
            batch of data to use for training. Default implementation assumes
            this batch has two elements: inputs and targets.

        Returns
        -------
        detached loss
        """
        inputs, labels = batch

        # Managing automatic mixed precision
        if self.auto_mix_prec:
            with torch.cuda.amp.autocast():
                outputs = self.compute_forward(inputs, Stage.TRAIN)
                loss = self.compute_objectives(outputs, labels, Stage.TRAIN)
                self.scaler.scale(loss).backward()
                if self.check_gradients(loss):
                    self.scaler.step(self.optimizer)
                self.optimizer.zero_grad()
                self.scaler.update()
        else:
            outputs = self.compute_forward(inputs, Stage.TRAIN)
            loss = self.compute_objectives(outputs, labels, Stage.TRAIN)
            loss.backward()
            if self.check_gradients(loss):
                self.optimizer.step()
            self.optimizer.zero_grad()

        return loss.detach().cpu()

    def check_gradients(self, loss):
        """Check if gradients are finite and not too large.

        Automatically clips large gradients.

        Arguments
        ---------
        loss : tensor
            The loss tensor after ``backward()`` has been called but
            before the optimizers ``step()``.

        Returns
        -------
        bool
            Whether or not the optimizer step should be carried out.
        """
        if not torch.isfinite(loss):
            self.nonfinite_count += 1

            # Print helpful debug info
            logger.warn(f"Loss is {loss}.")
            for p in self.modules.parameters():
                if not torch.isfinite(p).all():
                    logger.warn("Parameter is not finite: " + str(p))

            # Check if patience is exhausted
            if self.nonfinite_count > self.nonfinite_patience:
                raise ValueError(
                    "Loss is not finite and patience is exhausted. "
                    "To debug, wrap `fit()` with "
                    "autograd's `detect_anomaly()`, e.g.\n\nwith "
                    "torch.autograd.detect_anomaly():\n\tbrain.fit(...)"
                )
            else:
                logger.warn("Patience not yet exhausted, ignoring this batch.")
                return False

        # Clip gradient norm
        torch.nn.utils.clip_grad_norm_(
            (p for p in self.modules.parameters()), self.max_grad_norm
        )

        return True

    def evaluate_batch(self, batch, stage):
        """Evaluate one batch, override for different procedure than train.

        The default impementation depends on two methods being defined
        with a particular behavior:

        * ``compute_forward()``
        * ``compute_objectives()``

        Arguments
        ---------
        batch : list of torch.Tensors
            batch of data to use for evaluation. Default implementation assumes
            this batch has two elements: inputs and targets.
        stage : Stage
            The stage of the experiment: Stage.VALID, Stage.TEST

        Returns
        -------
        detached loss
        """
        inputs, targets = batch
        out = self.compute_forward(inputs, stage=stage)
        loss = self.compute_objectives(out, targets, stage=stage)
        return loss.detach().cpu()

    def fit(
        self, epoch_counter, train_set, valid_set=None, progressbar=None,
    ):
        """Iterate epochs and datasets to improve objective.

        Relies on the existence of mulitple functions that can (or should) be
        overridden. The following methods are used and expected to have a
        certain behavior:

        * ``fit_batch()``
        * ``evaluate_batch()``
        * ``update_average()``

        If the initialization was done with multigpu_count > 0 and the
        multigpu_backend is ddp, this method will spawn the correct number
        of processes and run a portion of the training data on the
        corresponding device.

        Arguments
        ---------
        epoch_counter : iterable
            each call should return an integer indicating the epoch count.
        train_set : DataLoader
            A set of data to use for training.
        valid_set : DataLoader
            A set of data to use for validation.
        progressbar : bool
            Whether to display the progress of each epoch in a progressbar.
        """
<<<<<<< HEAD
        if self.multigpu_backend and self.multigpu_backend.startswith("ddp"):
            warnings.warn("Distributed sampler handling removed from Brain!")
            self._ddp_fit(epoch_counter, train_set, valid_set, progressbar)
        else:
            self._fit(epoch_counter, train_set, valid_set, progressbar)

    def _ddp_fit(self, *args):
        """Fit on multiple gpus using ddp backend"""
        torch.multiprocessing.spawn(ddp_init, (self, args), self.multigpu_count)

    def _fit(self, epoch_counter, train_set, valid_set, progressbar):
        """Adjust parameters based on data."""
        self.on_fit_start()

=======
        self.on_fit_start()

        if progressbar is None:
            progressbar = self.progressbar

        # Use factories to get loaders
        self.train_sampler = None
        if isinstance(train_set, DataLoaderFactory):
            if self.rank is not None:
                self.train_sampler = DistributedSampler(
                    dataset=train_set.dataset,
                    num_replicas=self.multigpu_count,
                    rank=self.rank,
                    shuffle=train_set.shuffle,
                )
            train_set = train_set.get_dataloader(self.train_sampler)
        if isinstance(valid_set, DataLoaderFactory):
            valid_set = valid_set.get_dataloader()

>>>>>>> 0621b415
        # Iterate epochs
        for epoch in epoch_counter:

            # Training stage
            self.on_stage_start(Stage.TRAIN, epoch)
            self.modules.train()
            avg_train_loss = 0.0

<<<<<<< HEAD
=======
            # Reset nonfinite count to 0 each epoch
            self.nonfinite_count = 0

            if self.train_sampler is not None:
                self.train_sampler.set_epoch(epoch)

>>>>>>> 0621b415
            # Only show progressbar if requested and root_process
            disable = not (progressbar and self.root_process)
            with tqdm(train_set, dynamic_ncols=True, disable=disable) as t:
                for self.step, batch in enumerate(t):
                    loss = self.fit_batch(batch)
                    avg_train_loss = self.update_average(loss, avg_train_loss)
                    t.set_postfix(train_loss=avg_train_loss)
            self.on_stage_end(Stage.TRAIN, avg_train_loss, epoch)

            # Validation stage
            avg_valid_loss = None
            if valid_set is not None:
                self.on_stage_start(Stage.VALID, epoch)
                self.modules.eval()
                avg_valid_loss = 0.0
                with torch.no_grad():
                    for self.step, batch in enumerate(
                        tqdm(valid_set, dynamic_ncols=True, disable=disable)
                    ):
                        loss = self.evaluate_batch(batch, stage=Stage.VALID)
                        avg_valid_loss = self.update_average(
                            loss, avg_valid_loss
                        )
                self.on_stage_end(Stage.VALID, avg_valid_loss, epoch)

    def _compile_jit(self):
        """This should be run *after* mp.spawn, since jit modules
        cannot be pickled.
        """
        if self.jit_module_keys is None:
            return

        for name in self.jit_module_keys:
            module = torch.jit.script(self.modules[name])
            self.modules[name] = module.to(self.device)

    def _wrap_multigpu(self):
        """Wrap modules with multigpu wrapper when requested"""
        if self.multigpu_backend is None:
            return

        for name, module in self.modules.items():
            if any(p.requires_grad for p in module.parameters()):
                if self.multigpu_backend == "data_parallel":
                    module = torch.nn.DataParallel(module)
                elif self.multigpu_backend.startswith("ddp"):
                    module = SyncBatchNorm.convert_sync_batchnorm(module)
                    module = DDP(module, device_ids=[self.device])
            self.modules[name] = module

    def evaluate(self, test_set, max_key=None, min_key=None, progressbar=None):
        """Iterate test_set and evaluate brain performance. By default, loads
        the best-performing checkpoint (as recorded using the checkpointer).

        Arguments
        ---------
        test_set : list of DataLoaders
            This list will be zipped before iterating.
        max_key : str
            Key to use for finding best checkpoint, passed to on_evaluate_start
        min_key : str
            Key to use for finding best checkpoint, passed to on_evaluate_start
        progressbar : bool
            Whether to display the progress in a progressbar.

        Returns
        -------
        average test loss
        """
<<<<<<< HEAD
=======
        if progressbar is None:
            progressbar = self.progressbar

        # Get test loader from factory
        if isinstance(test_set, DataLoaderFactory):
            test_set = test_set.get_dataloader()

>>>>>>> 0621b415
        self.on_evaluate_start(max_key=max_key, min_key=min_key)
        self.on_stage_start(Stage.TEST, epoch=None)
        self.modules.eval()
        avg_test_loss = 0.0
        disable = not progressbar
        with torch.no_grad():
            for self.step, batch in enumerate(
                tqdm(test_set, dynamic_ncols=True, disable=disable)
            ):
                loss = self.evaluate_batch(batch, stage=Stage.TEST)
                avg_test_loss = self.update_average(loss, avg_test_loss)
        self.on_stage_end(Stage.TEST, avg_test_loss, epoch=None)

    def update_average(self, loss, avg_loss):
        """Update running average of the loss.

        Arguments
        ---------
        loss : torch.tensor
            detached loss, a single float value.
        avg_loss : float
            current running average.

        Returns
        -------
        float
            The average loss
        """
        if torch.isfinite(loss):
            avg_loss -= avg_loss / (self.step + 1)
            avg_loss += float(loss) / (self.step + 1)
        return avg_loss<|MERGE_RESOLUTION|>--- conflicted
+++ resolved
@@ -14,17 +14,13 @@
 import subprocess
 import ruamel.yaml
 import speechbrain as sb
-<<<<<<< HEAD
-import torch.distributed as dist
-import warnings
-=======
->>>>>>> 0621b415
 from io import StringIO
 from datetime import date
 from enum import Enum, auto
 from tqdm.contrib import tqdm
 from types import SimpleNamespace
 from torch.nn import SyncBatchNorm
+from torch.utils.data import DistributedSampler
 from torch.nn.parallel import DistributedDataParallel as DDP
 
 logger = logging.getLogger(__name__)
@@ -618,42 +614,23 @@
         progressbar : bool
             Whether to display the progress of each epoch in a progressbar.
         """
-<<<<<<< HEAD
-        if self.multigpu_backend and self.multigpu_backend.startswith("ddp"):
-            warnings.warn("Distributed sampler handling removed from Brain!")
-            self._ddp_fit(epoch_counter, train_set, valid_set, progressbar)
-        else:
-            self._fit(epoch_counter, train_set, valid_set, progressbar)
-
-    def _ddp_fit(self, *args):
-        """Fit on multiple gpus using ddp backend"""
-        torch.multiprocessing.spawn(ddp_init, (self, args), self.multigpu_count)
-
-    def _fit(self, epoch_counter, train_set, valid_set, progressbar):
-        """Adjust parameters based on data."""
-        self.on_fit_start()
-
-=======
         self.on_fit_start()
 
         if progressbar is None:
             progressbar = self.progressbar
 
-        # Use factories to get loaders
         self.train_sampler = None
-        if isinstance(train_set, DataLoaderFactory):
-            if self.rank is not None:
-                self.train_sampler = DistributedSampler(
-                    dataset=train_set.dataset,
-                    num_replicas=self.multigpu_count,
-                    rank=self.rank,
-                    shuffle=train_set.shuffle,
-                )
-            train_set = train_set.get_dataloader(self.train_sampler)
-        if isinstance(valid_set, DataLoaderFactory):
-            valid_set = valid_set.get_dataloader()
-
->>>>>>> 0621b415
+        if self.rank is not None:
+            raise NotImplementedError(
+                "Currently not supporting DDP with new data loading"
+            )
+            self.train_sampler = DistributedSampler(
+                dataset=train_set.dataset,
+                num_replicas=self.multigpu_count,
+                rank=self.rank,
+                shuffle=train_set.shuffle,
+            )
+
         # Iterate epochs
         for epoch in epoch_counter:
 
@@ -662,15 +639,12 @@
             self.modules.train()
             avg_train_loss = 0.0
 
-<<<<<<< HEAD
-=======
             # Reset nonfinite count to 0 each epoch
             self.nonfinite_count = 0
 
             if self.train_sampler is not None:
                 self.train_sampler.set_epoch(epoch)
 
->>>>>>> 0621b415
             # Only show progressbar if requested and root_process
             disable = not (progressbar and self.root_process)
             with tqdm(train_set, dynamic_ncols=True, disable=disable) as t:
@@ -740,16 +714,9 @@
         -------
         average test loss
         """
-<<<<<<< HEAD
-=======
         if progressbar is None:
             progressbar = self.progressbar
 
-        # Get test loader from factory
-        if isinstance(test_set, DataLoaderFactory):
-            test_set = test_set.get_dataloader()
-
->>>>>>> 0621b415
         self.on_evaluate_start(max_key=max_key, min_key=min_key)
         self.on_stage_start(Stage.TEST, epoch=None)
         self.modules.eval()
